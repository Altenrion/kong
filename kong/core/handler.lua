--- conflicted
+++ resolved
@@ -310,22 +310,10 @@
         -- hostname          = nil,            -- the hostname belonging to the final target IP
       }
 
-<<<<<<< HEAD
-      var.upstream_scheme = upstream.scheme
-
       ctx.api              = api
       ctx.balancer_address = balancer_address
 
-      local ok, err = balancer.execute(balancer_address)
-      if not ok then
-        return responses.send_HTTP_INTERNAL_SERVER_ERROR("failed the initial " ..
-          "dns/balancer resolve for '" .. balancer_address.host ..
-          "' with: " .. tostring(err))
-      end
-
-=======
       -- `scheme` is the scheme to use for the upstream call
->>>>>>> e27a7d67
       -- `uri` is the URI with which to call upstream, as returned by the
       --       router, which might have truncated it (`strip_uri`).
       -- `host_header` is the original header to be preserved if set.
@@ -333,7 +321,6 @@
       var.upstream_uri    = uri
       var.upstream_host   = host_header
 
-<<<<<<< HEAD
       -- Keep-Alive and WebSocket Protocol Upgrade Headers
       if var.http_upgrade and lower(var.http_upgrade) == "websocket" then
         var.upstream_connection = "upgrade"
@@ -378,10 +365,6 @@
         var.upstream_x_forwarded_host  = var.host
         var.upstream_x_forwarded_port  = var.server_port
       end
-=======
-      ctx.api              = api
-      ctx.balancer_address = balancer_address
->>>>>>> e27a7d67
     end,
     -- Only executed if the `router` module found an API and allows nginx to proxy it.
     after = function()
@@ -401,7 +384,7 @@
         end
       end
 
-      local ok, err = balancer_execute(ctx.balancer_address)
+      local ok, err = balancer.execute(ctx.balancer_address)
       if not ok then
         return responses.send_HTTP_INTERNAL_SERVER_ERROR(
                           "failed the initial dns/balancer resolve for '" ..
